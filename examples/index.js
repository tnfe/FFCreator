--- conflicted
+++ resolved
@@ -65,8 +65,6 @@
     value: 'fps',
   },
   {
-<<<<<<< HEAD
-=======
     name: 'Multiple video stitching animation',
     value: 'mvideo',
   },
@@ -79,7 +77,6 @@
     value: 'lottie',
   },
   {
->>>>>>> 78612197
     name: 'Clear all caches and videos',
     value: 'clear',
     func: clearAllFiles,
